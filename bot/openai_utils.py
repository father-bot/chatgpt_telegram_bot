--- conflicted
+++ resolved
@@ -5,10 +5,7 @@
 import openai
 openai.api_key = config.openai_api_key
 
-<<<<<<< HEAD
-=======
 CHAT_MODES = config.chat_modes
->>>>>>> 97fb3302
 
 OPENAI_COMPLETION_OPTIONS = {
     "temperature": 0.7,
@@ -24,13 +21,8 @@
         assert model in {"text-davinci-003", "gpt-3.5-turbo", "gpt-4"}, f"Unknown model: {model}"
         self.model = model
 
-<<<<<<< HEAD
-    async def send_message(self, message, dialog_messages=[], chat_mode="assistant"):
-        if chat_mode not in config.chat_modes.keys():
-=======
     async def send_message(self, message, dialog_messages=[], chat_mode="assistant", user_id=None):
         if chat_mode not in CHAT_MODES.keys():
->>>>>>> 97fb3302
             raise ValueError(f"Chat mode {chat_mode} is not supported")
 
         n_dialog_messages_before = len(dialog_messages)
@@ -69,13 +61,8 @@
 
         return answer, (n_input_tokens, n_output_tokens), n_first_dialog_messages_removed
 
-<<<<<<< HEAD
-    async def send_message_stream(self, message, dialog_messages=[], chat_mode="assistant"):
-        if chat_mode not in config.chat_modes.keys():
-=======
     async def send_message_stream(self, message, dialog_messages=[], chat_mode="assistant", user_id=None):
         if chat_mode not in CHAT_MODES.keys():
->>>>>>> 97fb3302
             raise ValueError(f"Chat mode {chat_mode} is not supported")
 
         n_dialog_messages_before = len(dialog_messages)
@@ -127,7 +114,7 @@
         yield "finished", answer, (n_input_tokens, n_output_tokens), n_first_dialog_messages_removed  # sending final answer
 
     def _generate_prompt(self, message, dialog_messages, chat_mode):
-        prompt = config.chat_modes[chat_mode]["prompt_start"]
+        prompt = CHAT_MODES[chat_mode]["prompt_start"]
         prompt += "\n\n"
 
         # add chat context
@@ -143,16 +130,11 @@
 
         return prompt
 
-<<<<<<< HEAD
-    def _generate_prompt_messages(self, message, dialog_messages, chat_mode):
-        prompt = config.chat_modes[chat_mode]["prompt_start"]
-=======
     def _generate_prompt_messages(self, message, dialog_messages, chat_mode, user_id):
         if chat_mode != "custom_chat_mode":
             prompt = CHAT_MODES[chat_mode]["prompt_start"]
         else:
             prompt = database.Database().get_user_attribute(user_id, "custom_prompt")
->>>>>>> 97fb3302
 
         messages = [{"role": "system", "content": prompt}]
         for dialog_message in dialog_messages:
@@ -168,7 +150,6 @@
 
     def _count_tokens_from_messages(self, messages, answer, model="gpt-3.5-turbo"):
         encoding = tiktoken.encoding_for_model(model)
-
 
         if model == "gpt-3.5-turbo":
             tokens_per_message = 4  # every message follows <im_start>{role/name}\n{content}<im_end>\n
