--- conflicted
+++ resolved
@@ -193,14 +193,11 @@
                 "markdown": ParseMode.MARKDOWN
             }
 
-<<<<<<< HEAD
             if chat_mode != "custom_chat_mode":
                 parse_mode = parse_mode[openai_utils.CHAT_MODES[chat_mode]["parse_mode"]]
             else:
                 parse_mode = parse_mode[db.get_user_attribute(user_id, "parse_mode")]
 
-=======
->>>>>>> 90caa875
             chatgpt_instance = openai_utils.ChatGPT(model=current_model)
             if config.enable_message_streaming:
                 gen = chatgpt_instance.send_message_stream(
@@ -271,11 +268,8 @@
                 dialog_id=None
             )
 
-<<<<<<< HEAD
-            db.update_n_used_tokens(user_id, current_model, n_input_tokens, n_output_tokens)
-=======
             db.update_n_used_tokens(user_id, current_model, n_input_tokens, n_output_tokens) 
->>>>>>> 90caa875
+
         except Exception as e:
             error_text = f"Something went wrong during completion. Reason: {e}"
             logger.error(error_text)
@@ -510,37 +504,15 @@
     user_id = update.message.from_user.id
     db.set_user_attribute(user_id, "last_interaction", datetime.now())
 
-<<<<<<< HEAD
     if user_id in custom_chat_mode_users:
         custom_chat_mode_users.remove(user_id)
 
-=======
->>>>>>> 90caa875
     # count total usage statistics
     total_n_spent_dollars = 0
     total_n_used_tokens = 0
 
     n_used_tokens_dict = db.get_user_attribute(user_id, "n_used_tokens")
     n_transcribed_seconds = db.get_user_attribute(user_id, "n_transcribed_seconds")
-<<<<<<< HEAD
-
-    details_text = "🏷️ Details:\n"
-    for model_key in sorted(n_used_tokens_dict.keys()):
-        n_input_tokens, n_output_tokens = n_used_tokens_dict[model_key]["n_input_tokens"], n_used_tokens_dict[model_key]["n_output_tokens"]
-        total_n_used_tokens += n_input_tokens + n_output_tokens
-
-        n_input_spent_dollars = config.models["info"][model_key]["price_per_1000_input_tokens"] * (n_input_tokens / 1000)
-        n_output_spent_dollars = config.models["info"][model_key]["price_per_1000_output_tokens"] * (n_output_tokens / 1000)
-        total_n_spent_dollars += n_input_spent_dollars + n_output_spent_dollars
-
-        details_text += f"- {model_key}: <b>{n_input_spent_dollars + n_output_spent_dollars:.03f}$</b> / <b>{n_input_tokens + n_output_tokens} tokens</b>\n"
-
-    voice_recognition_n_spent_dollars = config.models["info"]["whisper"]["price_per_1_min"] * (n_transcribed_seconds / 60)
-    if n_transcribed_seconds != 0:
-        details_text += f"- Whisper (voice recognition): <b>{voice_recognition_n_spent_dollars:.03f}$</b> / <b>{n_transcribed_seconds:.01f} seconds</b>\n"
-
-    total_n_spent_dollars += voice_recognition_n_spent_dollars
-=======
 
     details_text = "🏷️ Details:\n"
     for model_key in sorted(n_used_tokens_dict.keys()):
@@ -558,7 +530,7 @@
         details_text += f"- Whisper (voice recognition): <b>{voice_recognition_n_spent_dollars:.03f}$</b> / <b>{n_transcribed_seconds:.01f} seconds</b>\n"
     
     total_n_spent_dollars += voice_recognition_n_spent_dollars    
->>>>>>> 90caa875
+
 
     text = f"You spent <b>{total_n_spent_dollars:.03f}$</b>\n"
     text += f"You used <b>{total_n_used_tokens}</b> tokens\n\n"
